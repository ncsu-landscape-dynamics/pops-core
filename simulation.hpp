/*
 * SOD model - spore simulation
 *
 * Copyright (C) 2015-2017 by the authors.
 *
 * Authors: Zexi Chen (zchen22 ncsu edu)
 *          Vaclav Petras (wenzeslaus gmail com)
 *          Anna Petrasova (kratochanna gmail com)
 *          Chris Jones (cjones1688 gmail com)
 *
 * The code contained herein is licensed under the GNU General Public
 * License. You may obtain a copy of the GNU General Public License
 * Version 2 or later at the following locations:
 *
 * http://www.opensource.org/licenses/gpl-license.html
 * http://www.gnu.org/copyleft/gpl.html
 */

#ifndef POPS_SIMULATION_HPP
#define POPS_SIMULATION_HPP

#include "raster.hpp"

#include <cmath>
#include <tuple>
#include <random>

// PI is used in the code and M_PI is not guaranteed
// fix it, but prefer the system definition
#ifndef M_PI
    #define M_PI 3.14159265358979323846
#endif
#ifndef PI
    #define PI M_PI
#endif

using std::cerr;
using std::endl;

namespace pops {

/*! Von Mises Distribution (Circular data distribution)

    mu is the mean angle, expressed in radians between 0 and 2*pi,
    and kappa is the concentration parameter, which must be greater
    than or equal to zero. If kappa is equal to zero, this distribution
    reduces to a uniform random angle over the range 0 to 2*pi.
*/
class von_mises_distribution
{
public:
    von_mises_distribution(double mu, double kappa)
        : mu(mu), kappa(kappa), distribution(0.0, 1.0)
    {}
    template<class Generator>
    double operator ()(Generator& generator)
    {
        double a, b, c, f, r, theta, u1, u2, u3, z;

        if (kappa <= 1.e-06)
            return 2 * PI * distribution(generator);

        a = 1.0 + sqrt(1.0 + 4.0 * kappa * kappa);
        b = (a - sqrt(2.0 * a)) / (2.0 * kappa);
        r = (1.0 + b * b) / (2.0 * b);

        while (true) {
            u1 = distribution(generator);
            z = cos(PI * u1);
            f = (1.0 + r * z) / (r + z);
            c = kappa * (r - f);
            u2 = distribution(generator);
            if (u2 <= c * (2.0 - c) || u2 < c * exp(1.0 - c))
                break;
        }

        u3 = distribution(generator);
        if (u3 > 0.5) {
            theta = fmod(mu + acos(f), 2 * PI);
        }
        else {
            theta = fmod(mu - acos(f), 2 * PI);
        }
        return theta;
    }
private:
    double mu;
    double kappa;
    std::uniform_real_distribution<double> distribution;
};

enum DispersalKernel
{
    CAUCHY, CAUCHY_DOUBLE_SCALE
};

// NONE means that there is no wind
enum Direction
{
    N = 0, NE = 45, E = 90, SE = 135, S = 180, SW = 225, W = 270, NW = 315, NONE
};

/*! The main class to control the spread simulation.
 *
 * The template parameters IntegerRaster and FloatRaster are raster
 * image or matrix types. Any 2D numerical array should work as long as
 * it uses function call operator to access the values, i.e. it provides
 * indexing for reading and writing values using `()`. In other words,
 * the two following operations should be possible:
 *
 * ```
 * a(i, j) = 1;
 * a(i, j) == 1;
 * ```
 *
 * The PoPS library offers a Raster template class to fill this role,
 * but other classes can be used as well.
 */
template<typename IntegerRaster, typename FloatRaster>
class Simulation
{
private:
    int width;
    int height;
    // the west-east resolution of the pixel
    int west_east_resolution;
    // the north-south resolution of the pixel
    int north_south_resolution;
    IntegerRaster dispersers;
    IntegerRaster total_infected;
    std::default_random_engine generator;
public:

    Simulation(unsigned random_seed, const IntegerRaster &size, double ew_res, double ns_res)
        :
          width(size.cols()),
          height(size.rows()),
<<<<<<< HEAD
          west_east_resolution(ew_res),
          north_south_resolution(ns_res),
          dispersers(height, width)
=======
          west_east_resolution(size.ew_res()),
          north_south_resolution(size.ns_res()),
          dispersers(size, 0),
          total_infected(size, 0)
>>>>>>> de144464
    {
        generator.seed(random_seed);
    }

    Simulation() = delete;

    void remove(IntegerRaster& infected, IntegerRaster& susceptible,
                IntegerRaster& exposed, IntegerRaster& diseased,
                const FloatRaster& temperature,
                double lethal_temperature)
    {
        for (int i = 0; i < height; i++) {
            for (int j = 0; j < width; j++) {
                if (temperature(i, j) < lethal_temperature) {
                    susceptible(i, j) += infected(i, j) + exposed(i, j) + diseased(i, j);  // move all stages of infested/infected host back to suseptible pool
                    infected(i, j) = 0;  // remove all infestation/infection in the infected class
                    exposed(i, j) = 0; // remove all infestation/infection in the exposed class
                    diseased(i, j) = 0; // remove all infestation/infection in the diseased class
                }
            }
        }
    }

    void infect(IntegerRaster& infected, IntegerRaster& exposed,
              IntegerRaster& diseased, double exposed_to_infected_rate, 
              double infected_to_diseased_rate, string model_type)
  {
        for (int i = 0; i < height; i++) {
            for (int j = 0; j < width; j++) {
                if(infected(i,j) > 0 && (model_type == "SID" || model_type == "SEID")) {
                  diseased(i,j) += nearbyint(infected(i,j)*infected_to_diseased_rate)
                  infected(i,j) -= nearbyint(infected(i,j)*infected_to_diseased_rate)
                }
                if(exposed(i,j) > 0 && model_type == "SEID") {
                  infected(i,j) += nearbyint(exposed(i,j)*exposed_to_infected_rate)
                  exposed(i,j) -= nearbyint(exposed(i,j)*exposed_to_infected_rate)
                }
            }
        }
  }
    
    void generate(const IntegerRaster& infected,
                  const IntegerRaster& exposed, const IntegerRaster& diseased,
                  bool weather, const FloatRaster& weather_coefficient,
                  double reproductive_rate, string model_type)
    {
        double lambda = reproductive_rate;
        for (int i = 0; i < height; i++) {
            for (int j = 0; j < width; j++) {
                if (model_type == "SEID") {
                  total_infected(i,j) = infected(i,j) + exposed(i,j) + diseased(i,j);
                }
                else if (model_type == "SID") {
                  total_infected(i,j) = infected(i,j) + diseased(i,j);
                } 
                else if (model_type == "SI") {
                  total_infected(i,j) = diseased(i,j);
                }
              
                if (total_infected(i, j) > 0) {
                    if (weather)
                        lambda = reproductive_rate * weather_coefficient(i, j); // calculate 
                    int dispersers_from_cell = 0;
                    std::poisson_distribution<int> distribution(lambda);
                    
                    for (int k = 0; k < infected(i, j); k++) {
                        dispersers_from_cell += distribution(generator);
                    }
                    dispersers(i, j) = dispersers_from_cell;
                }
                else {
                    dispersers(i, j) = 0;
                }
            }
        }
    }

    void disperse(IntegerRaster& susceptible, IntegerRaster& infected,
                  IntegerRaster& exposed, IntegerRaster& diseased,
                  IntegerRaster& mortality_tracker,
                  const IntegerRaster& total_plants,
                  std::vector<std::tuple<int, int>>& outside_dispersers,
                  bool weather, const FloatRaster& weather_coefficient,
                  string model_type,
                  DispersalKernel dispersal_kernel, double short_distance_scale,
                  double percent_short_distance_dispersal = 0.0,
                  double long_distance_scale = 0.0,
                  Direction wind_direction = NONE, double kappa = 2)
    {
        std::cauchy_distribution < double >distribution_cauchy_one(0.0, short_distance_scale);
        std::cauchy_distribution < double >distribution_cauchy_two(0.0, long_distance_scale);
    
        std::bernoulli_distribution distribution_bern(percent_short_distance_dispersal);
        std::uniform_real_distribution < double >distribution_uniform(0.0, 1.0);

        if (wind_direction == NONE)
            kappa = 0;
        von_mises_distribution vonmisesvariate(wind_direction * PI / 180, kappa);

        double distance = 0;
        double theta = 0;

        for (int i = 0; i < height; i++) {
            for (int j = 0; j < width; j++) {
                if (dispersers(i, j) > 0) {
                    for (int k = 0; k < dispersers(i, j); k++) {

                        // generate the distance from cauchy distribution or cauchy mixture distribution
                        if (dispersal_kernel == CAUCHY) {
                            distance = abs(distribution_cauchy_one(generator));
                        }
                        else if (dispersal_kernel == CAUCHY_DOUBLE_SCALE) {
                            // use bernoulli distribution to act as the sampling with prob(gamma,1-gamma)
                            if (distribution_bern(generator)) {
                                distance = abs(distribution_cauchy_one(generator));
                            }
                            else {
                                distance = abs(distribution_cauchy_two(generator));
                            }
                        }
                        else {
                            cerr <<
                                    "The paramter dispersal_kernel muse be set as either CAUCHY OR CAUCHY_DOUBLE_SCALE"
                                 << endl;
                            exit(EXIT_FAILURE);
                        }

                        theta = vonmisesvariate(generator);

                        int row = i - round(distance * cos(theta) / north_south_resolution);
                        int col = j + round(distance * sin(theta) / west_east_resolution);

                        if (row < 0 || row >= height || col < 0 || col >= width) {
                            // export dispersers dispersed outside of modeled area
                            outside_dispersers.emplace_back(std::make_tuple(row, col));
                            continue;
                        }
                        if (susceptible(row, col) > 0) {
                            double probability_of_establishment =
                                    (double)(susceptible(row, col)) /
                                    total_plants(row, col);
                            double establishment_tester = distribution_uniform(generator);

                            if (weather)
                                probability_of_establishment *= weather_coefficient(i, j);
                            if (establishment_tester < probability_of_establishment) {
                              // based on model type add new "infection to the correct type of infected pool (diseased for SI model, infected for SID model, and exposed for SEID model)
                              if (model_type == "SI") {
                                diseased(row, col) += 1;
                                mortality_tracker(row, col) += 1;
                                susceptible(row, col) -= 1;
                              } 
                              else if (model_type == "SID") {
                                infected(row, col) += 1;
                                mortality_tracker(row, col) += 1;
                                susceptible(row, col) -= 1;
                              } 
                              else if (model_type == "SEID") {
                                exposed(row, col) += 1;
                                mortality_tracker(row, col) += 1;
                                susceptible(row, col) -= 1;
                              } 
                              else {
                                cerr <<
                                        "The paramter model_type muse be set to one of SI, SID, SEID"
                                     << endl;
                                exit(EXIT_FAILURE);
                              }
                            }
                        }
                    }
                }
            }
        }
    }

};

} // namespace pops

#endif // POPS_SIMULATION_HPP<|MERGE_RESOLUTION|>--- conflicted
+++ resolved
@@ -135,16 +135,11 @@
         :
           width(size.cols()),
           height(size.rows()),
-<<<<<<< HEAD
           west_east_resolution(ew_res),
           north_south_resolution(ns_res),
-          dispersers(height, width)
-=======
-          west_east_resolution(size.ew_res()),
-          north_south_resolution(size.ns_res()),
-          dispersers(size, 0),
-          total_infected(size, 0)
->>>>>>> de144464
+          dispersers(height, width),
+          total_infected(height, width)
+
     {
         generator.seed(random_seed);
     }
