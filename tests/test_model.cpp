--- conflicted
+++ resolved
@@ -117,12 +117,9 @@
         zeros,
         outside_dispersers,
         spread_rate,
-<<<<<<< HEAD
         quarantine,
-        zeros);
-=======
+        zeros,
         movements);
->>>>>>> 7ce646d7
     if (dispersers != expected_dispersers) {
         cout << "reduced_stochasticity: dispersers (actual, expected):\n"
              << dispersers << "  !=\n"
