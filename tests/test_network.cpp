--- conflicted
+++ resolved
@@ -282,9 +282,6 @@
     return ret;
 }
 
-<<<<<<< HEAD
-int test_step_network()
-=======
 int test_network_negative_probability()
 {
     BBox<double> bbox;
@@ -467,7 +464,6 @@
 }
 
 int test_teleport_network()
->>>>>>> b183b276
 {
     int ret = 0;
     BBox<double> bbox;
@@ -475,11 +471,7 @@
     bbox.south = 0;
     bbox.east = 30;
     bbox.west = 20;
-<<<<<<< HEAD
-    Network<int> network{bbox, 1, 1, true};
-=======
-    Network<int> network{bbox, 1, 1};
->>>>>>> b183b276
+    Network<int> network{bbox, 1, 1};
     std::stringstream network_stream{
         "1,2,21;7;22;7\n"
         "1,4,21;7;22;8\n"
@@ -507,11 +499,7 @@
         int end_row;
         int end_col;
         std::tie(end_row, end_col) =
-<<<<<<< HEAD
-            network.step(start_row, start_col, generator, std::get<0>(destination));
-=======
             network.teleport(start_row, start_col, generator, std::get<0>(destination));
->>>>>>> b183b276
         if (std::get<1>(destination) != end_row
             || std::get<2>(destination) != end_col) {
             std::cerr << "from (" << start_row << ", " << start_col << ") to ("
@@ -855,9 +843,6 @@
     ret += test_walk_network();
     ret += test_jump_network();
     ret += test_cost_network();
-<<<<<<< HEAD
-    ret += test_step_network();
-=======
     ret += test_teleport_network();
     ret += test_network_probability_0_100();
     ret += test_network_probability_0_1();
@@ -866,7 +851,6 @@
     ret += test_network_cost_before_probability();
     ret += test_network_cost_last();
     ret += test_network_probability_last();
->>>>>>> b183b276
 
     if (ret)
         std::cerr << "Number of errors in the network test: " << ret << "\n";
