#include <fstream>
#include <regex>
#include <random>

#include <pops/network.hpp>

using namespace pops;

int test_node_status_at(
    const Network<int>& network, int row, int col, unsigned num_nodes_expected)
{
    int ret = 0;
    if (!network.has_node_at(row, col)) {
        std::cerr << "Node at " << row << ", " << col << " is missing\n";
        ret += 1;
    }
    auto nodes = network.get_nodes_at(row, col);
    if (nodes.size() != num_nodes_expected) {
        for (auto node : nodes) {
            std::cerr << "Node: " << node << "\n";
        }
        std::cerr << "There should be " << num_nodes_expected << " not " << nodes.size()
                  << " nodes at " << row << ", " << col << "\n";
        ret += 1;
    }
    return ret;
}

int compare_network_statistics(
    Network<int>::Statistics expected, Network<int>::Statistics actual)
{
    int ret{0};
    for (const auto& item : expected) {
        auto it = actual.find(item.first);
        if (it == actual.end()) {
            std::cerr << "Key " << item.first << " is missing in statistics\n";
            ++ret;
            continue;
        }
        auto value = it->second;
        if (value != item.second) {
            std::cerr << "Value for key " << item.first << " differs, expected "
                      << item.second << " got " << value << "\n";
            ++ret;
        }
    }
    return ret;
}

int test_bbox_functions()
{
    int ret = 0;
    BBox<double> bbox;
    bbox.north = 10;
    bbox.south = 0;
    bbox.east = 30;
    bbox.west = 20;
    Network<int> network{bbox, 1, 1};
    if (network.xy_out_of_bbox(25, 5)) {
        std::cerr << "XY 25, 5 should be in, not out\n";
        ++ret;
    }
    if (!network.xy_out_of_bbox(25, 11)) {
        std::cerr << "XY 25, 11 should be out, not in\n";
        ++ret;
    }
    if (network.row_col_out_of_bbox(2, 3)) {
        std::cerr << "Row 2, col 3 should be in, not out\n";
        ++ret;
    }
    if (!network.row_col_out_of_bbox(20, 3)) {
        std::cerr << "Row 20, col 3 should be out, not in\n";
        ++ret;
    }
    if (network.cell_out_of_bbox(std::make_pair(9, 8))) {
        std::cerr << "Cell 9, 8 should be in, not out\n";
        ++ret;
    }
    if (!network.cell_out_of_bbox(std::make_pair(-1, 3))) {
        std::cerr << "Cell -1, 3 should be out, not in\n";
        ++ret;
    }
    if (network.xy_out_of_bbox(bbox.east, bbox.north)) {
        std::cerr << "Bbox EN corner XY should be in, not out\n";
        ++ret;
    }
    if (network.xy_out_of_bbox(bbox.west, bbox.south)) {
        std::cerr << "Bbox WS corner XY should be in, not out\n";
        ++ret;
    }
    if (network.cell_out_of_bbox(network.xy_to_row_col(bbox.east, bbox.north))) {
        std::cerr << "Bbox EN corner cell should be in, not out\n";
        ++ret;
    }
    if (network.cell_out_of_bbox(network.xy_to_row_col(bbox.west, bbox.south))) {
        std::cerr << "Bbox WS corner cell should be in, not out\n";
        ++ret;
    }
    return ret;
}

int test_travel_network()
{
    int ret = 0;
    BBox<double> bbox;
    bbox.north = 10;
    bbox.south = 0;
    bbox.east = 30;
    bbox.west = 20;
<<<<<<< HEAD
    Network<int> network{bbox, 1, 1};
    std::stringstream segment_stream{
=======
    Network<int> network{
        bbox,
        1,
        1,
        1,
    };
    std::stringstream network_stream{
>>>>>>> fe737745
        "1,2,21.4;7.5;22.3;7.2\n"
        "1,4,21.4;7.5;21.9;8.0;22.5;8.6\n"
        "5,1,27.5;1.5;26.7;1.4;25.9;1.3;25.2;1.1;24.5;1.7;23.9;2.3;23.2;2.8;22.5;2.3;21.8;1.8;21.2;1.3;20.5;1.4;20.7;2.3;20.8;3.2;20.9;4.0;21.0;4.9;21.1;5.7;21.3;6.6;21.4;7.5\n"
        "2,8,22.3;7.2;23.2;7.1;24.0;6.9;24.8;6.7;25.7;6.6;26.5;6.4\n"
        "8,10,26.5;6.4;26.8;5.7;27.2;4.9;27.5;4.2;27.9;3.5;28.2;2.7\n"
        "11,8,28.3;9.0;28.5;8.1;28.6;7.3;28.2;6.8;27.7;6.3;27.1;6.4;26.5;6.4\n"
        "2,5,22.3;7.2;23.0;7.7;23.7;8.1;24.3;8.5;25.0;9.0;25.8;9.0;26.6;9.0;27.4;9.0;28.2;9.0;29.0;9.0;29.0;8.0;29.0;7.0;29.0;6.0;29.0;5.0;29.0;4.0;29.0;3.0;29.0;2.0;29.0;1.0;28.2;1.3;27.5;1.5\n"
        "5,8,27.5;1.5;26.7;1.8;26.0;2.0;26.1;2.9;26.2;3.8;26.3;4.7;26.4;5.5;26.5;6.4\n"};
    network.load(network_stream);

    std::default_random_engine generator;
    const int num_distances = 9;
    int current_distance = 0;
    std::array<int, num_distances> distances;
    std::generate_n(distances.begin(), num_distances, [&current_distance] {
        return ++current_distance;
    });
    std::array<std::pair<int, int>, num_distances> correct_destinations{
        {{8, 7}, {8, 8}, {9, 9}, {8, 9}, {7, 9}, {6, 9}, {5, 9}, {4, 9}, {3, 9}}};
    auto correct = correct_destinations.cbegin();
    for (const auto distance : distances) {
        generator.seed(42);
        int start_row = 8;
        int start_col = 7;
        if (!network.has_node_at(start_row, start_col)) {
            std::cerr << "Expected node at " << start_row << ", " << start_col << "\n";
            ret += 1;
        }
        int end_row;
        int end_col;
        std::tie(end_row, end_col) =
            network.travel(start_row, start_col, distance, generator);
        if (correct->first != end_row || correct->second != end_col) {
            std::cerr << "from (" << start_row << ", " << start_col << ") to ("
                      << end_row << ", " << end_col << ") in " << distance
                      << " but expected to arrive to (" << correct->first << ", "
                      << correct->second << ")\n";
            ret += 1;
        }
        ++correct;
    }
    if (ret) {
        std::cout << "---\n";
        network.dump_yaml(std::cout);
    }
    return ret;
}

int test_create_network()
{
    int ret = 0;
    BBox<double> bbox;
    bbox.north = 40;
    bbox.south = 30;
    bbox.east = -70;
    bbox.west = -80;
    Network<int> network{bbox, 0.01, 0.01};
    if (network.has_node_at(1, 1)) {
        std::cerr << "Empty network should not have a node at any cell\n";
        ret += 1;
    }
    std::stringstream network_stream{
        "1,2,-79.937;37.270;-79.936;37.270;-79.936;37.271;-79.936;37.271;-79.936;37.271;-79.934;37.272;-79.934;37.272\n"
        "3,4,-79.902;37.367;-79.903;37.366;-79.903;37.366;-79.904;37.366;-79.905;37.365;-79.905;37.36;-79.920;37.352;-79.93;37.273;-79.940;37.273;-79.941;37.273\n"};
    network.load(network_stream);
    int out_row;
    int out_col;
    std::tie(out_row, out_col) = network.xy_to_row_col(-80.015, 37.279);
    if (network.has_node_at(out_row, out_col)) {
        std::cerr << "Node outside of bounding box was not ignored\n";
        ret += 1;
    }
    ret += test_node_status_at(network, 272, 6, 2);
    ret += test_node_status_at(network, 263, 9, 1);
    ret += test_node_status_at(network, 272, 5, 1);

    Network<int>::Statistics expected_stats{
        {"num_nodes", 4},
        {"num_segments", 2},
        {"num_nodes_with_segments", 4},
        {"num_standalone_nodes", 0}};
    ret += compare_network_statistics(expected_stats, network.collect_statistics());

    if (ret) {
        network.dump_yaml(std::cerr);
    }

    return ret;
}

/** Placeholder for string to string no-op. */
std::string convert_to(const std::string& text, std::string tag)
{
    UNUSED(tag);
    return text;
}

/** Convert string to double */
double convert_to(const std::string& text, double tag)
{
    UNUSED(tag);
    return std::stod(text);
}

/** Convert string to int */
int convert_to(const std::string& text, int tag)
{
    UNUSED(tag);
    return std::stoi(text);
}

/**
 * \brief A generic key-value configuration which can convert values to desired types.
 */
class RawConfig
{
public:
    /**
     * Get value from config or the default value.
     *
     * The type is determined by the template parameter is specified.
     */
    template<typename T = std::string>
    T get(const std::string& key) const
    {
        auto it{values_.find(key)};
        if (it != values_.end())
            return convert_to(it->second, T());
        throw std::invalid_argument(std::string("No value for key: ") + key);
    }
    /**
     * Get value from config or the default value.
     *
     * The type is determined by the default value unless the template parameter is
     * specified. For floating point numbers, you can do:
     *
     * ```
     * double x = config.get("x", 0.);
     * ```
     *
     * However, if `0` is passed, the function parse the value as an integer and return
     * an integer.
     */
    template<typename T = std::string>
    T get(const std::string& key, T default_value) const
    {
        auto it{values_.find(key)};
        if (it != values_.end())
            return convert_to(it->second, T());
        return default_value;
    }
    // std::optional for default_value can replace the get overload in C++17.
    template<typename T>
    void set(const std::string& key, const T& value)
    {
        values_[key] = value;
    }

protected:
    std::map<std::string, std::string> values_;
};

/**
 * \brief Create RawConfig from a YAML-like text stream of simple `key: value` pairs.
 */
template<typename Stream>
RawConfig read_config(Stream& stream)
{
    RawConfig config;
    std::string line;
    while (std::getline(stream, line)) {
        std::regex delimeter(R"([\s]*:[\s]*)");
        std::smatch match;
        if (regex_search(line, match, delimeter)) {
            config.set(match.prefix(), match.suffix());
        }
        else {
            throw std::runtime_error(std::string("Incorrect format at line: ") + line);
        }
    }
    return config;
}

/**
 * @brief Create bounding box from configuration
 *
 * @param configuration containing north, south, east, and west
 * @return bounding box object with doubles
 */
BBox<double> bbox_from_config(const RawConfig& config)
{
    BBox<double> bbox;
    try {
        bbox.north = config.get<double>("north");
        bbox.south = config.get<double>("south");
        bbox.east = config.get<double>("east");
        bbox.west = config.get<double>("west");
    }
    catch (std::out_of_range&) {
        throw std::runtime_error(
            "At least one of north, south, east, west keys is missing");
    }
    return bbox;
}

int create_network_from_files(int argc, char** argv)
{
    if (argc != 4) {
        std::cerr << "Usage: " << argv[0]
                  << " read|stats|write|trips|trace CONFIG_FILE NETWORK_FILE\n";
        return 1;
    }
    std::string command = argv[1];
    bool show_stats = false;
    bool write_network = false;
    bool trips = false;
    bool trace = false;
    if (command == "stats") {
        show_stats = true;
    }
    else if (command == "write") {
        write_network = true;
    }
    else if (command == "trips") {
        trips = true;
    }
    else if (command == "trace") {
        trace = true;
    }
    else if (command != "read") {
        std::cerr << "Unknown sub-command: " << command << "\n";
        std::cerr << "Supported sub-commands are: read, stats, write, trips, trace\n";
        return 1;
    }

    std::string config_file{argv[2]};
    std::ifstream config_stream{config_file};
    if (!config_stream.is_open()) {
        std::cerr << "Failed to open config file: " << config_file << "\n";
        return 1;
    }
    std::string network_file{argv[3]};
    std::ifstream network_stream{network_file};
    if (!network_stream.is_open()) {
        std::cerr << "Failed to open network file: " << network_file << "\n";
        return 1;
    }

    RawConfig config = read_config(config_stream);
    BBox<double> bbox = bbox_from_config(config);
    double nsres = config.get<double>("nsres");
    double ewres = config.get<double>("ewres");

<<<<<<< HEAD
    Network<int> network(bbox, nsres, ewres);
    network.load(segment_stream);
=======
    Network<int> network(bbox, nsres, ewres, speed);
    network.load(network_stream);
>>>>>>> fe737745

    if (show_stats) {
        auto stats = network.collect_statistics();
        for (const auto& item : stats) {
            // TODO: Resolve the stats output directly in the network.
            // Replace by starts_with in C++20.
            if (item.first.rfind("standalone_node_", 0) == 0) {
                int row;
                int col;
                std::tie(row, col) = network.get_node_row_col(item.second);
                std::cout << item.first << ":\n";
                std::cout << "  id: " << item.second << "\n";
                std::cout << "  row: " << row << "\n";
                std::cout << "  col: " << col << "\n";
            }
            else {
                std::cout << item.first << ": " << item.second << "\n";
            }
        }
    }
    if (write_network) {
        network.dump_yaml(std::cout);
    }
    if (trips || trace) {
        double min_distance = config.get("min_distance", 1.);
        double max_distance = config.get("max_distance", 1.);
        double distance_increment = config.get("distance_increment", 1.);
        int seed = config.get("seed", 1);
        std::default_random_engine generator;
        // Seed the generator for trips (only here) and for trace, seed it here
        // for node shuffle (or random selection when using a subset).
        generator.seed(seed);
        auto nodes = network.get_all_nodes();
        shuffle_container(nodes, generator);
        int num_nodes = config.get<int>("num_start_nodes", nodes.size());

        if (trace)
            std::cout << "traces:\n";
        else
            std::cout << "trips:\n";
        for (int i = 0; i < num_nodes; ++i) {
            const auto& node = nodes[i % nodes.size()];
            int start_row = node.second.first;
            int start_col = node.second.second;
            if (!network.has_node_at(start_row, start_col)) {
                std::cerr << "Internal error in the Network\n";
                return 1;
            }
            // For trace, the trips for node are the trace.
            // For trips and distance range, trips are independent combinations.
            std::vector<std::tuple<int, int, double>> trips;
            for (double distance = min_distance; distance <= max_distance;
                 distance += distance_increment) {
                if (trace)
                    generator.seed(seed);
                int end_row;
                int end_col;
                std::tie(end_row, end_col) =
                    network.travel(start_row, start_col, distance, generator);
                trips.emplace_back(end_row, end_col, distance);
            }
            if (trace) {
                std::cout << "  - cells: [";
                for (const auto& cell : trips) {
                    std::cout << "[";
                    std::cout << std::get<0>(cell) << ", " << std::get<1>(cell);
                    std::cout << "], ";
                }
                std::cout << "]\n";
                std::cout << "    distances: [";
                for (const auto& cell : trips) {
                    std::cout << std::get<2>(cell) << ", ";
                }
                std::cout << "]\n";
                std::cout << "    start:\n";
                std::cout << "      row: " << start_row << "\n";
                std::cout << "      col: " << start_col << "\n";
                std::cout << "    end:\n";
                std::cout << "      row: " << std::get<0>(trips.back()) << "\n";
                std::cout << "      col: " << std::get<1>(trips.back()) << "\n";
            }
            else {
                for (const auto& cell : trips) {
                    std::cout << "  - start:\n";
                    std::cout << "      row: " << start_row << "\n";
                    std::cout << "      col: " << start_col << "\n";
                    std::cout << "    end:\n";
                    std::cout << "      row: " << std::get<0>(cell) << "\n";
                    std::cout << "      col: " << std::get<1>(cell) << "\n";
                    std::cout << "    distance: " << std::get<2>(cell) << "\n";
                }
            }
        }
    }

    return 0;
}

int run_tests()
{
    int ret = 0;

    ret += test_bbox_functions();
    ret += test_create_network();
    ret += test_travel_network();

    if (ret)
        std::cerr << "Number of errors in the network test: " << ret << "\n";
    return ret;
}

int main(int argc, char** argv)
{
    if (argc > 1)
        return create_network_from_files(argc, argv);
    else
        return run_tests();
}<|MERGE_RESOLUTION|>--- conflicted
+++ resolved
@@ -107,18 +107,8 @@
     bbox.south = 0;
     bbox.east = 30;
     bbox.west = 20;
-<<<<<<< HEAD
     Network<int> network{bbox, 1, 1};
-    std::stringstream segment_stream{
-=======
-    Network<int> network{
-        bbox,
-        1,
-        1,
-        1,
-    };
     std::stringstream network_stream{
->>>>>>> fe737745
         "1,2,21.4;7.5;22.3;7.2\n"
         "1,4,21.4;7.5;21.9;8.0;22.5;8.6\n"
         "5,1,27.5;1.5;26.7;1.4;25.9;1.3;25.2;1.1;24.5;1.7;23.9;2.3;23.2;2.8;22.5;2.3;21.8;1.8;21.2;1.3;20.5;1.4;20.7;2.3;20.8;3.2;20.9;4.0;21.0;4.9;21.1;5.7;21.3;6.6;21.4;7.5\n"
@@ -372,13 +362,8 @@
     double nsres = config.get<double>("nsres");
     double ewres = config.get<double>("ewres");
 
-<<<<<<< HEAD
     Network<int> network(bbox, nsres, ewres);
-    network.load(segment_stream);
-=======
-    Network<int> network(bbox, nsres, ewres, speed);
     network.load(network_stream);
->>>>>>> fe737745
 
     if (show_stats) {
         auto stats = network.collect_statistics();
