--- conflicted
+++ resolved
@@ -144,7 +144,6 @@
             std::cerr << "Infected at: " << coords.first << ", " << coords.second
                       << " is different but should be the same" << " (is "
                       << original_infected(coords.first, coords.second)
-<<<<<<< HEAD
                       << " but should be " << infected(coords.first, coords.second)
                       << ").\n";
             ret += 1;
@@ -154,9 +153,15 @@
         std::cerr << "New infected not higher than original.\n";
         ret += 1;
     }
+    Raster<int> expected_infected = {{0, 150, 100}, {0, 0, 150}, {100, 0, 0}};
+    if (expected_infected != infected) {
+        std::cerr << "New infected has unexpected values.\n";
+        ret += 1;
+    }
     if (ret) {
-        std::cerr << "Unexpected (new) infected: \n" << infected << "\n";
-        std::cerr << "Original (starting) infected: \n" << original_infected << "\n";
+        std::cerr << "New (unexpected) infected:\n" << infected << "\n";
+        std::cerr << "Original (starting) infected:\n" << original_infected << "\n";
+        std::cerr << "Expected infected:\n" << expected_infected << "\n";
     }
     return ret;
 }
@@ -422,8 +427,6 @@
             std::cerr << "Infected at: " << coords.first << ", " << coords.second
                       << " is different but should be the same" << " (is "
                       << original_infected(coords.first, coords.second)
-=======
->>>>>>> 1f298f36
                       << " but should be " << infected(coords.first, coords.second)
                       << ").\n";
             ret += 1;
@@ -434,21 +437,10 @@
         std::cerr << "New infected not higher than original.\n";
         ret += 1;
     }
-    Raster<int> expected_infected = {{0, 150, 100}, {0, 0, 150}, {100, 0, 0}};
-    if (expected_infected != infected) {
-        std::cerr << "New infected has unexpected values.\n";
-        ret += 1;
-    }
     if (ret) {
-<<<<<<< HEAD
         std::cerr << "Test with multiple networks:" << "\n";
         std::cerr << "Unexpected (new) infected: \n" << infected << "\n";
         std::cerr << "Original (starting) infected: \n" << original_infected << "\n";
-=======
-        std::cerr << "New (unexpected) infected:\n" << infected << "\n";
-        std::cerr << "Original (starting) infected:\n" << original_infected << "\n";
-        std::cerr << "Expected infected:\n" << expected_infected << "\n";
->>>>>>> 1f298f36
     }
     return ret;
 }
