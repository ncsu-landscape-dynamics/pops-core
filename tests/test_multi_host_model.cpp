--- conflicted
+++ resolved
@@ -23,11 +23,8 @@
 #include <vector>
 
 #include <pops/model.hpp>
-<<<<<<< HEAD
 #include <pops/spread_rate.hpp>
-=======
 #include <pops/competency_table.hpp>
->>>>>>> 688495c4
 
 using namespace pops;
 
@@ -447,6 +444,9 @@
 
     multi_host_pool.set_competency_table(competency_table);
 
+    SpreadRateAction<TestModel::StandardMultiHostPool, int> spread_rate(
+        multi_host_pool, config.rows, config.cols, config.ew_res, config.ns_res, 0);
+
     model.environment().update_weather_coefficient(weather);
     model.run_step(
         step++,
@@ -456,6 +456,7 @@
         total_populations,
         empty_floats,
         empty_floats,
+        spread_rate,
         Network<int>::null_network());
     Raster<int> expected_dispersers = {{16, 0, 0}, {0, 25, 0}, {0, 0, 6}};
     if (dispersers != expected_dispersers) {
@@ -481,6 +482,7 @@
         total_populations,
         empty_floats,
         empty_floats,
+        spread_rate,
         Network<int>::null_network());
     Raster<int> expected_infected = infected;
     if (infected != expected_infected) {
