--- conflicted
+++ resolved
@@ -80,13 +80,9 @@
         last_index,
         movements,
         movement_schedule,
-<<<<<<< HEAD
-        suitable_cells);
-    int errors{0};
-=======
         suitable_cells,
         generator);
->>>>>>> 480f3f3f
+    int errors{0};
     if (infected != expected_infected) {
         cout << "test_move_all_no_exposed: infected (actual, expected):\n"
              << infected << "  !=\n"
@@ -182,13 +178,9 @@
         last_index,
         movements,
         movement_schedule,
-<<<<<<< HEAD
-        suitable_cells);
-    int errors{0};
-=======
         suitable_cells,
         generator);
->>>>>>> 480f3f3f
+    int errors{0};
     if (infected != expected_infected) {
         cout << "test_move_all_exposed: infected (actual, expected):\n"
              << infected << "  !=\n"
@@ -286,13 +278,9 @@
         last_index,
         movements,
         movement_schedule,
-<<<<<<< HEAD
-        suitable_cells);
-    int errors{0};
-=======
         suitable_cells,
         generator);
->>>>>>> 480f3f3f
+    int errors{0};
     if (infected != expected_infected) {
         cout << "test_move_add_suitable_cell: infected (actual, expected):\n"
              << infected << "  !=\n"
