--- conflicted
+++ resolved
@@ -15,8 +15,4 @@
         docker build -t doozyx/clang-format-lint-action "github.com/DoozyX/clang-format-lint-action"
     - name: Run clang-format lint
       run: |
-<<<<<<< HEAD
-        docker run --rm --workdir /src -v $(pwd):/src doozyx/clang-format-lint-action --clang-format-executable /clang-format/clang-format18 -r --exclude .git include/*/*.hpp tests/*.cpp
-=======
-        docker run --rm --workdir /src -v $(pwd):/src doozyx/clang-format-lint-action --clang-format-executable /clang-format/clang-format19 -r --exclude .git include/*/*.hpp tests/*.cpp
->>>>>>> 9e0e8baa
+        docker run --rm --workdir /src -v $(pwd):/src doozyx/clang-format-lint-action --clang-format-executable /clang-format/clang-format19 -r --exclude .git include/*/*.hpp tests/*.cpp