/*
 * PoPS model - network dispersal kernel
 *
 * Copyright (C) 2020-2022 by the authors.
 *
 * Authors: Vaclav Petras (wenzeslaus gmail com)
 *
 * The code contained herein is licensed under the GNU General Public
 * License. You may obtain a copy of the GNU General Public License
 * Version 2 or later at the following locations:
 *
 * http://www.opensource.org/licenses/gpl-license.html
 * http://www.gnu.org/copyleft/gpl.html
 */

#ifndef POPS_NETWORK_HPP
#define POPS_NETWORK_HPP

#include "raster.hpp"
#include "utils.hpp"

#include <algorithm>
#include <set>
#include <random>
#include <string>
#include <sstream>
#include <map>
#include <cmath>
#include <vector>

namespace pops {

/** Edge geometry, i.e., cells connecting two nodes (aka segment) */
template<typename RasterCell>
class EdgeGeometry : public std::vector<RasterCell>
{
public:
    using typename std::vector<RasterCell>::const_reference;
    using typename std::vector<RasterCell>::size_type;

    /** Get index from cost */
    size_type index_from_cost(double cost) const
    {
        // This is like
        // index = (max_index / total_cost) * cost
        // but cost_per_cell == total_cost / max_index, so
        // index = 1 / (total_cost / max_index) * cost.
        return std::lround(cost / this->cost_per_cell());
    }

    /** Get cell by cost instead of an index */
    const_reference cell_by_cost(double cost) const
    {
        auto index = this->index_from_cost(cost);
        return this->operator[](index);
    }

    /** Get cost of the whole segment (edge). */
    double cost() const
    {
        if (total_cost_)
            return total_cost_;
        // This is short for ((size - 2) + (2 * 1/2)) * cost per cell.
        return (this->size() - 1) * cost_per_cell_;
    }

    void set_total_cost(double value)
    {
        total_cost_ = value;
    }

    /** Get cost per cell for the segment (edge). */
    double cost_per_cell() const
    {
        if (total_cost_)
            return total_cost_ / (this->size() - 1);
        return cost_per_cell_;
    }

    void set_cost_per_cell(double value)
    {
        cost_per_cell_ = value;
    }

    /** Get probability of an edge */
    double probability() const
    {
        return probability_;
    }

    /** Set probability of an edge */
    void set_probability(double value)
    {
        probability_ = value;
    }

private:
    double cost_per_cell_ = 0;
    double total_cost_ = 0;
    double probability_ = 0;
};

/** Constant view of a edge geometry (to iterate a segment in either direction)
 *
 * Notably, the view uses iterators to flip the direction of the geometry,
 * but the total cost is still for the whole geometry, i.e., this is not view of
 * a part of the geometry, but view of a potentially reversed geometry.
 */
template<typename EdgeGeometryType>
class EdgeGeometryView : public ContainerView<EdgeGeometryType>
{
public:
    EdgeGeometryView(
        typename EdgeGeometryType::const_iterator first,
        typename EdgeGeometryType::const_iterator last,
        const EdgeGeometryType& segment)
        : ContainerView<EdgeGeometryType>(first, last), segment_(segment)
    {}
    EdgeGeometryView(
        typename EdgeGeometryType::const_reverse_iterator first,
        typename EdgeGeometryType::const_reverse_iterator last,
        const EdgeGeometryType& segment)
        : ContainerView<EdgeGeometryType>(first, last), segment_(segment)
    {}

    /** Get cell by cost instead of an index */
    typename EdgeGeometryType::const_reference cell_by_cost(double cost) const
    {
        // The index is without a direction, so we can use it in reverse too.
        auto index = segment_.index_from_cost(cost);
        return this->operator[](index);
    }

    /** Get cost of the whole underlying segment (edge).
     *
     * Notably, this function assumes that the view represents the whole segment,
     * not just part of it.
     */
    double cost() const
    {
        return segment_.cost();
    }

    /** Get cost per cell for the underlying segment (edge). */
    double cost_per_cell() const
    {
        return segment_.cost_per_cell();
    }

private:
    const EdgeGeometryType& segment_;
};

/**
 * Network structure and algorithms
 *
 * The network consists of nodes connected by edges. Edges are spatially represented
 * as segments. Edges themselves don't carry cost and have meaning only as indicators of
 * existence of a connection between nodes. Cost for each edge is a travel distance
 * (cost) determined by advancing through all cells in a segment.
 *
 * Nodes are the hop-on locations for dispersers. The dispersers can hop-off anywhere.
 *
 * The general workflow is constructing the object (with the constructor) and loading the
 * data (with the load() function). Then the network is ready to be used for simulating
 * trips over the network (with the walk() or teleport() functions).
 *
 * When the walk() or teleport() functions are used from a kernel, user of the network
 * directly calls only the setup functions.
 *
 * The class exposes number of functions as public which are meant for testing or other
 * special workflows.
 *
 * RasterIndex template parameter is an integral type used for indexing in the grid,
 * specifically used as a type for rows and columns.
 *
 * Only non-const (write) functions for network are those loading the network, so an
 * existing network can be shared by multiple kernel or model instances.
 */
template<typename RasterIndex>
class Network
{
public:
    using NodeId = int;  ///< Type for node IDs
    using Statistics = std::map<std::string, int>;  ///< Type for summary statistics

    /**
     * @brief Construct empty network.
     *
     * @param bbox Bounding box of the raster grid (in real world coordinates)
     * @param ew_res East-west resolution of the raster grid
     * @param ns_res North-south resolution of the raster grid
     */
    Network(BBox<double> bbox, double ew_res, double ns_res)
        : bbox_(bbox),
          ew_res_(ew_res),
          ns_res_(ns_res),
          max_row_(0),
          max_col_(0),
          distance_per_cell_((ew_res + ns_res) / 2)
    {
        std::tie(max_row_, max_col_) = xy_to_row_col(bbox_.east, bbox_.south);
    }

    /**
     * @brief Create an empty network not meant for futher use.
     *
     * This is useful when a network object is needed to construct a kernel, but it will
     * not be used in runtime.
     *
     * @return New Network object
     */
    static Network null_network()
    {
        return Network(BBox<double>(), 0, 0);
    }

    /**
     * @brief Convert real world coordinates to row and column in the raster grid.
     *
     * @param x The X coordinate (east-west or column direction)
     * @param y The Y coordinate (north-south or row direction)
     * @return Row and column
     */
    std::pair<RasterIndex, RasterIndex> xy_to_row_col(double x, double y) const
    {
        double col = (x - bbox_.west) / ew_res_;
        double row = (bbox_.north - y) / ns_res_;
        return {std::floor(row), std::floor(col)};
    }

    /**
     * Coverts coordinates as xy_to_row_col(double, double) but converts from strings.
     */
    std::pair<RasterIndex, RasterIndex>
    xy_to_row_col(const std::string& x, const std::string& y) const
    {
        try {
            return xy_to_row_col(std::stod(x), std::stod(y));
        }
        catch (const std::invalid_argument&) {
            if (string_contains(x, '"') || string_contains(x, '\'')) {
                throw std::invalid_argument(
                    std::string("Text for coordinate X cannot contain quotes: ") + x);
            }
            if (string_contains(y, '"') || string_contains(y, '\'')) {
                throw std::invalid_argument(
                    std::string("Text for coordinate Y cannot contain quotes: ") + y);
            }
            if (x.empty()) {
                throw std::invalid_argument(
                    "Text for coordinate X cannot be an empty string, Y is " + y);
            }
            if (y.empty()) {
                throw std::invalid_argument(
                    "Text for coordinate Y cannot be an empty string, X is " + y);
            }
            throw std::invalid_argument(
                std::string("Text cannot be converted to X and Y coordinates: X: ") + x
                + " Y: " + y);
        }
        catch (const std::out_of_range&) {
            throw std::out_of_range(
                std::string("Numerical value too large for X or Y coordinate: X: ") + x
                + " Y: " + y);
        }
    }

    /**
     * @brief Test if coordinates XY are in the bounding box.
     * @param x Real world coordinate X
     * @param y Real world coordinate Y
     * @return True if XY is in the bounding box, false otherwise.
     */
    bool xy_out_of_bbox(double x, double y) const
    {
        return x > bbox_.east || x < bbox_.west || y > bbox_.north || y < bbox_.south;
    }

    /**
     * @brief Test if a cell is in the bounding box.
     * @param row Row in the raster grid
     * @param col Column in the raster grid
     * @return True if cells is in the bounding box, false otherwise.
     */
    bool row_col_out_of_bbox(RasterIndex row, RasterIndex col) const
    {
        return row > max_row_ || row < 0 || col > max_col_ || col < 0;
    }

    /**
     * @brief Test if a cell is in the bounding box.
     * @param cell Pair consisting of a row and column indices
     * @return True if cell is in the bounding box, false otherwise.
     */
    bool cell_out_of_bbox(const std::pair<RasterIndex, RasterIndex>& cell) const
    {
        return cell.first > max_row_ || cell.first < 0 || cell.second > max_col_
               || cell.second < 0;
    }

    /**
     * @brief Load network from an input stream.
     *
     * @param stream Input stream containing text records for network
     * @param allow_empty True if the loaded network can be empty
     *
     * Network stream is text in a custom format resembling CSV geared towards
     * parsing, not readability, with rows `node_id_1,node_id_2,X1;Y1;X2;Y2;X3;Y3;...`.
     * Each line represents an edge (pair of connected nodes) and the spatial
     * representation of the edge (here called a segment). Node coordinates are taken
     * from the first and last coordinate pair in the segment.
     *
     * Optionally, a header can be provided in the CSV which can specify additional
     * input format variations. The default format described above has either no header
     * or `node_1,node_2,geometry`. To specify cost for each edge, an additional cost
     * column is needed and needs to be placed after the node columns and before the
     * geometry column, i.e., the header will look like `node_1,node_2,cost,geometry`.
     *
     * The function can take any input stream which behaves like std::ifstream or
     * std::istringstream. These are also the two expected streams to be used
     * (for reading from a file and reading from a string, respectively).
     *
     * A simple code for reading from files without any checking may look like this:
     *
     * ```
     * Network network(...);
     * std::string filename = "network.txt"
     * std::ifstream stream{filename};
     * network.load(stream);
     * ```
     *
     * The input network is a list of segments where each segment consists of a pairs of
     * nodes and list of coordinates. In the terminology of the this class, the pair of
     * nodes is called an edge and the edge with coordinates (or rows and columns) is
     * called a segment.
     *
     * The input is used as-is. The network is agnostic
     * towards how the segments look like in terms of crossing each other or other
     * nodes.
     *
     * All XY coordinates of segment points including nodes coordinates are converted
     * to row and column using bounding box and resolution.
     *
     * Coordinates for nodes are taken from the beginning and the end of each segment,
     * so input segment coordinates should include the node coordinates.
     *
     * Only edges (segments) with both nodes in the bounding box
     * are considered, i.e., input network is reduced to the bounding box during
     * reading, but clipping happens on the level of whole edges, not in the middle of
     * a segment.
     *
     * Standalone nodes (without any connection) are theoretically allowed in the
     * internal representation of the network and handled
     * as no movement from the source cell, but the input always needs to contain an
     * edge.
     */
    template<typename InputStream>
    void load(InputStream& stream, bool allow_empty = false)
    {
        load_segments(stream);
        if (node_matrix_.empty()) {
            if (allow_empty)
                return;
            else
                throw std::runtime_error("Network: No nodes within the extend");
        }
    }

    /**
     * @brief Get a list of nodes at a given cell
     *
     * Returns a const reference to an internally stored set. If there are no nodes
     * at a given cell, a reference to an empty set is returned.
     *
     * @param row Row in the raster grid
     * @param col Column in the raster grid
     * @return List of node IDs as a set
     */
    const std::set<NodeId>& get_nodes_at(RasterIndex row, RasterIndex col) const
    {
        auto it = nodes_by_row_col_.find(std::make_pair(row, col));
        if (it != nodes_by_row_col_.end())
            return it->second;
        // If not found, return an empty set (const reference to local static).
        static std::set<NodeId> empty;
        return empty;
    }

    /**
     * @brief Get a randomly selected node at a given cell
     *
     * There can be more than one node at a given cell. This function selects one
     * of these nodes randomly.
     *
     * @param row Row in the raster grid
     * @param col Column in the raster grid
     * @param generator Random number generator
     * @return Node ID
     * @throws std::invalid_argument if there is no node at a given cell
     */
    template<typename Generator>
    NodeId
    get_random_node_at(RasterIndex row, RasterIndex col, Generator& generator) const
    {
        const auto& nodes = get_nodes_at(row, col);
        auto num_nodes = nodes.size();
        if (num_nodes == 1) {
            return *nodes.begin();
        }
        else if (num_nodes > 1) {
            return pick_random_item(nodes, generator);
        }
        else {
            throw std::invalid_argument(
                "No nodes at a given row and column: " + std::to_string(row) + ", "
                + std::to_string(col));
        }
    }

    /**
     * @brief Test if the network has a node at a given row and column
     * @param row Row
     * @param col Column
     * @return True if there is at least one node, false otherwise
     */
    bool has_node_at(RasterIndex row, RasterIndex col) const
    {
        // Replace by contains in C++20.
        // return nodes_by_row_col_.count(std::make_pair(row, col)) > 0;
        auto it = nodes_by_row_col_.find(std::make_pair(row, col));
        if (it == nodes_by_row_col_.end())
            return false;
        return true;
    }

    /**
     * @brief Get row and column for a node.
     * @param node Node id to get the coordinates for
     * @return Row and column pair
     */
    std::pair<RasterIndex, RasterIndex> get_node_row_col(NodeId node) const
    {
        for (const auto& item : nodes_by_row_col_) {
            if (container_contains(item.second, node))
                return item.first;
        }
        throw std::invalid_argument("No node with a given id");
    }

    /**
     * Walk a given distance (cost) in the network from given row and column.
     *
     * All previously visited nodes are tracked and, if possible, excluded
     * from further traveling.
     *
     * The function assumes there is a node at the given *row* and *column*, i.e., that
     * the decision to call this function was based on the caller knowing there is a
     * node. If there is no node, an std::invalid_argument exception is thrown.
     * If there is more than one node at the given *row* and *column*, a random node is
     * picked and used as a next walking destination.
     *
     * If *jump* is true, then results are snapped to the closest node, otherwise
     * result can be anywhere in between the nodes based on the edge geomerty (segment).
     *
     * @returns Final row and column pair
     */
    template<typename Generator>
    std::tuple<int, int> walk(
        RasterIndex row,
        RasterIndex col,
        double distance,
        Generator& generator,
        bool jump = false) const
    {
        auto node_id = get_random_node_at(row, col, generator);
        std::set<NodeId> visited_nodes;
        while (distance >= 0) {
            auto next_node_id = next_node(node_id, visited_nodes, generator);
            // We have visited the current node (initial start node or end node from
            // last iteration. (There is no need to tell next_node that the current node
            // is visited, but we need to tell it the next time because it won't be
            // current anymore.)
            visited_nodes.insert(node_id);
            // If there is no segment from the node, return the start cell.
            if (next_node_id == node_id)
                return std::make_tuple(row, col);
            auto segment = get_segment(node_id, next_node_id);
            // Set node ID for the next iteration.
            node_id = next_node_id;

            if (distance > segment.cost()) {
                // Go over the whole segment.
                distance -= segment.cost();
                continue;
            }
            if (jump) {
                if (distance < segment.cost() / 2) {
                    // Less than half snaps to the start node.
                    return segment.front();
                }
                // Half or more snaps to the end node.
                return segment.back();
            }
            // No jumping (snapping), advance in a segment.
            // This includes the special cases when distance is 0 or total segment cost.
            return segment.cell_by_cost(distance);
        }
        throw std::invalid_argument("Distance must be greater than or equal to zero");
    }

    /**
<<<<<<< HEAD
     * Step to a different node in the network from given row and column.
     *
     * Returns any node of the nodes connected to the start node possibly based on the
     * edge probability if probability was assigned to the edges.
     *
     * If *num_steps* is greater than 1, multiple steps are performed and the last node
     * is returned. In each node, the probability to picking a specific connection are
     * either determined by the provided edge probabilities or are equal. Consequently,
     * previously visited nodes can be visited again. In other words, for highly
     * probable connections, most likely next step is a step back to the starting node
     * (or generally previous node for `num_steps >= 3`).
=======
     * Teleport to a different node in the network from given row and column.
     *
     * Returns any node of the nodes connected to the start node possibly based on the
     * edge probability if probability was assigned to the edges without considering
     * cost to travel from one node to the next one.
     *
     * If *num_steps* is greater than 1, multiple steps are perfomed and the last node
     * is returned. In each node, the probability of picking a specific connection is
     * either determined by the provided edge probabilities or is equal among the
     * connections. Consequently, previously visited nodes can be visited again. In
     * other words, for highly probable connections, most likely next step is a step
     * back to the starting node (or generally previous node for `num_steps >= 3`).
>>>>>>> b183b276
     *
     * The function assumes a node is at the *row*, *col* coordinates, i.e., that this
     * was either checked beforehand or otherwise ensured. If there is no node, an
     * std::invalid_argument exception is thrown.
<<<<<<< HEAD
=======
     * If there is more than one node at the given *row* and *column*, a random node is
     * picked and used.
>>>>>>> b183b276
     *
     * @returns Destination row and column pair
     */
    template<typename Generator>
<<<<<<< HEAD
    std::tuple<int, int> step(
=======
    std::tuple<int, int> teleport(
>>>>>>> b183b276
        RasterIndex row, RasterIndex col, Generator& generator, int num_steps = 1) const
    {
        auto node_id = get_random_node_at(row, col, generator);
        for (int i = 0; i < num_steps; ++i) {
            node_id = next_probable_node(node_id, generator);
        }
        return get_node_row_col(node_id);
    }

    /**
     * @brief Get all nodes as vector of all ids with their row and column.
     *
     * If there is more than one node at a given cell (row and column),
     * each of these nodes is returned as a separate item in the list.
     *
     * This translates the internal representation and returns a new object.
     *
     * @return A vector of pairs of id and row and col pair.
     */
    std::vector<std::pair<NodeId, std::pair<RasterIndex, RasterIndex>>>
    get_all_nodes() const
    {
        std::vector<std::pair<NodeId, std::pair<RasterIndex, RasterIndex>>> nodes;
        nodes.reserve(nodes_by_row_col_.size());  // It will be at least this big.
        for (const auto& item : nodes_by_row_col_) {
            RasterIndex row = item.first.first;
            RasterIndex col = item.first.second;
            for (const auto node_id : item.second) {
                nodes.emplace_back(node_id, std::make_pair(row, col));
            }
        }
        return nodes;
    }

    /**
     * @brief Collect statistics about the network
     *
     * Computes statistics such as number of nodes and segments.
     *
     * @return Associative array with statistics
     */
    Statistics collect_statistics() const
    {
        std::map<std::string, int> stats;
        std::set<NodeId> node_ids;
        for (const auto& item : nodes_by_row_col_) {
            for (const auto node_id : item.second) {
                node_ids.insert(node_id);
            }
        }
        stats["num_nodes"] = node_ids.size();
        // We store segments in both directions, so each segment is stored twice.
        stats["num_segments"] = node_matrix_.size() / 2;
        std::set<NodeId> nodes_with_segments;
        for (const auto& item : node_matrix_) {
            nodes_with_segments.insert(item.first);
        }
        stats["num_nodes_with_segments"] = nodes_with_segments.size();
        // TODO: Only count the nodes here. Output them in the dump network output.
        int num_standalone_nodes = 0;
        for (NodeId node_id : node_ids) {
            if (nodes_with_segments.find(node_id) == nodes_with_segments.end()) {
                stats["standalone_node_" + std::to_string(++num_standalone_nodes)] =
                    node_id;
            }
        }
        stats["num_standalone_nodes"] = num_standalone_nodes;
        // TODO: This can be faster. The list is a ordered set and we iterate over
        // elements above.
        const auto minmax_node_id = minmax_element(node_ids.begin(), node_ids.end());
        stats["min_node_id"] = *minmax_node_id.first;
        stats["max_node_id"] = *minmax_node_id.second;
        return stats;
    }

    /**
     * @brief Output network to a stream.
     *
     * Writes statistics and different views of the network as a YAML file.
     */
    template<typename OutputStream>
    void dump_yaml(OutputStream& stream) const
    {
        stream << "network:\n";
        stream << "  statistics:\n";
        auto stats = collect_statistics();
        for (const auto& item : stats) {
            stream << "    " << item.first << ": " << item.second << "\n";
        }
        stream << "  extent:\n";
        stream << "    north: " << bbox_.north << "\n";
        stream << "    south: " << bbox_.south << "\n";
        stream << "    east: " << bbox_.east << "\n";
        stream << "    west: " << bbox_.west << "\n";
        stream << "  resolution:\n";
        stream << "    ns: " << ns_res_ << "\n";
        stream << "    ew: " << ew_res_ << "\n";
        stream << "  raster:\n";
        RasterIndex min_row;
        RasterIndex min_col;
        RasterIndex max_row;
        RasterIndex max_col;
        std::tie(min_row, min_col) =
            xy_to_row_col(bbox_.west + ew_res_ / 2, bbox_.north - ns_res_ / 2);
        std::tie(max_row, max_col) =
            xy_to_row_col(bbox_.east - ew_res_ / 2, bbox_.south + ew_res_ / 2);
        stream << "    min_row: " << min_row << "\n";
        stream << "    min_col: " << min_col << "\n";
        stream << "    max_row: " << max_row << "\n";
        stream << "    max_col: " << max_col << "\n";
        stream << "    num_rows: " << max_row - min_row + 1 << "\n";
        stream << "    num_cols: " << max_col - min_col + 1 << "\n";
        stream << "  cost:\n";
        stream << "    distance_per_cell: " << distance_per_cell_ << "\n";
        std::set<std::pair<NodeId, NodeId>> edges;
        for (const auto& item : node_matrix_) {
            for (const auto& node_id : item.second.second) {
                edges.emplace(item.first, node_id);
            }
        }
        stream << "  edges:\n";
        for (const auto& item : edges) {
            stream << "    - [" << item.first << ", " << item.second << "]\n";
        }
        stream << "  nodes:\n";
        for (const auto& item : nodes_by_row_col_) {
            auto row = item.first.first;
            auto col = item.first.second;
            for (const auto& node_id : item.second) {
                stream << "    - id: " << node_id << "\n";
                stream << "      row: " << row << "\n";
                stream << "      col: " << col << "\n";
            }
        }
        stream << "  segments:\n";
        for (const auto& item : segments_by_nodes_) {
            stream << "    - start_node: " << item.first.first << "\n";
            stream << "      end_node: " << item.first.second << "\n";
            stream << "      cells: [";
            for (const auto& cell : item.second) {
                stream << "[" << cell.first << ", " << cell.second << "], ";
            }
            stream << "]\n";
        }
    }

protected:
    /** Node connections (edges)
     *
     * The matrix is sparse. One node can be connected to multiple nodes.
     * Connection in both directions is stored explicitly (see load_segments() source
     * code).
     */
    using NodeMatrix =
        std::map<NodeId, std::pair<std::vector<double>, std::vector<NodeId>>>;

    /** Smallest component of edge geometry */
    using Cell = std::pair<RasterIndex, RasterIndex>;

    /** Cells connecting two nodes (segment between nodes) */
    using Segment = EdgeGeometry<Cell>;

    /** Constant view of a segment (to iterate a segment in either direction) */
    using SegmentView = EdgeGeometryView<Segment>;

    /** Segments by nodes (edges) */
    using SegmentsByNodes = std::map<std::pair<NodeId, NodeId>, Segment>;

    /**
     * @brief Convert string to node ID
     *
     * @param text String with node ID
     * @return Node ID
     */
    static NodeId node_id_from_text(const std::string& text)
    {
        try {
            return std::stoi(text);
        }
        catch (const std::invalid_argument& err) {
            if (string_contains(text, '"') || string_contains(text, '\'')) {
                throw std::invalid_argument(
                    std::string("Text for a node ID cannot contain quotes "
                                "(only digits are allowed): ")
                    + text);
            }
            if (text.empty()) {
                throw std::invalid_argument(
                    "Text for a node ID cannot be an empty string");
            }
            else {
                throw std::invalid_argument(
                    std::string("Text cannot be converted to a node ID "
                                "(only digits are allowed): ")
                    + text);
            }
        }
        catch (const std::out_of_range& err) {
            throw std::out_of_range(
                std::string("Numerical value too large for a node ID: ") + text);
        }
    }

    /**
     * @brief Convert string to probability
     *
     * @param text String with probability
     * @return Probability as number
     */
    static double probability_from_text(const std::string& text)
    {
<<<<<<< HEAD
        try {
            return std::stod(text);
=======
        double value{0};
        try {
            value = std::stod(text);
>>>>>>> b183b276
        }
        catch (const std::invalid_argument& err) {
            if (string_contains(text, '"') || string_contains(text, '\'')) {
                throw std::invalid_argument(
                    std::string("Text for connection probabilty cannot contain quotes "
                                "(only digits are allowed): ")
                    + text);
            }
            if (text.empty()) {
                throw std::invalid_argument(
                    "Text for connection probabilty cannot be an empty string");
            }
            else {
                throw std::invalid_argument(
                    std::string("Text cannot be converted to connection probabilty "
                                "(only digits are allowed): ")
                    + text);
            }
        }
        catch (const std::out_of_range& err) {
            throw std::out_of_range(
                std::string("Numerical value too large for connection probabilty: ")
                + text);
        }
<<<<<<< HEAD
=======
        if (value < 0) {
            throw std::invalid_argument(
                std::string("Probability needs to be >=0, not ") + text);
        }
        return value;
>>>>>>> b183b276
    }

    /**
     * @brief Convert string to cost
     *
     * @param text String with cost
     * @return Cost as number
     */
    static double cost_from_text(const std::string& text)
    {
        try {
            return std::stod(text);
        }
        catch (const std::invalid_argument& err) {
            if (string_contains(text, '"') || string_contains(text, '\'')) {
                throw std::invalid_argument(
                    std::string("Text for cost cannot contain quotes "
                                "(only digits are allowed): ")
                    + text);
            }
            if (text.empty()) {
                throw std::invalid_argument("Text for cost cannot be an empty string");
            }
            else {
                throw std::invalid_argument(
                    std::string("Text cannot be converted to cost "
                                "(only digits are allowed): ")
                    + text);
            }
        }
        catch (const std::out_of_range& err) {
            throw std::out_of_range(
                std::string("Numerical value too large for cost: ") + text);
        }
    }

    template<typename InputStream>
    static std::pair<bool, bool> stream_has_columns(InputStream& stream, char delimeter)
    {
        bool has_cost{false};
        bool has_probability{false};
        // Get header to determine what is included.
        auto starting_position = stream.tellg();
        std::string line;
        std::getline(stream, line);
        std::istringstream line_stream{line};
        std::string label;
        int column_number = 0;
        while (std::getline(line_stream, label, delimeter)) {
            column_number++;
            if (column_number == 1 && label != "node_1") {
                // The right label is not there. Assuming it is without a header.
                stream.seekg(starting_position);
                break;
            }
            if (label == "probability") {
                if (has_cost) {
<<<<<<< HEAD
                    std::runtime_error(
                        "The cost column must be after the probability column");
                }
                if (column_number != 3) {
                    std::runtime_error(
                        "The probability column must be the third column");
                }
                has_probability = true;
            }
            if (label == "cost") {
                if (!(column_number == 3 || column_number == 4)) {
                    std::runtime_error(
                        "The cost column must be the third or fourth column");
                }
                has_cost = true;
=======
                    // Detailed check to give a more relevant error message.
                    throw std::runtime_error(
                        "The cost column must be after the probability column");
                }
                if (column_number != 3) {
                    throw std::runtime_error(
                        "The probability column must be the third column");
                }
                has_probability = true;
                continue;
            }
            if (label == "cost") {
                if (!(column_number == 3 || column_number == 4)) {
                    throw std::runtime_error(
                        "The cost column must be the third or fourth column");
                }
                has_cost = true;
                continue;
>>>>>>> b183b276
            }
        }
        return {has_cost, has_probability};
    }

    /**
     * @brief Read segments from a stream.
     *
     * @param stream Input stream with segments
     * @param node_ids Container with node IDs to use
     */
    template<typename InputStream>
    void load_segments(InputStream& stream)
    {
        char delimeter{','};
        bool has_cost{false};
        bool has_probability{false};
        std::tie(has_cost, has_probability) = stream_has_columns(stream, delimeter);

        std::string line;
        while (std::getline(stream, line)) {
            std::istringstream line_stream{line};
            std::string node_1_text;
            std::getline(line_stream, node_1_text, delimeter);
            std::string node_2_text;
            std::getline(line_stream, node_2_text, delimeter);
            auto node_1_id = node_id_from_text(node_1_text);
            auto node_2_id = node_id_from_text(node_2_text);
            if (node_1_id < 1 || node_2_id < 1) {
                throw std::runtime_error(std::string(
                    "Node ID must be greater than zero: " + node_1_text + " "
                    + node_2_text));
            }
            if (node_1_id == node_2_id) {
                throw std::runtime_error(
                    std::string("Edge cannot begin and end with the same node: ")
                    + node_1_text + " " + node_2_text);
            }
            Segment segment;

            if (has_probability) {
                std::string probability_text;
                std::getline(line_stream, probability_text, delimeter);
                double connection_probability = probability_from_text(probability_text);
                segment.set_probability(connection_probability);
            }
            if (has_cost) {
                std::string cost_text;
                std::getline(line_stream, cost_text, delimeter);
                double cost = cost_from_text(cost_text);
                segment.set_total_cost(cost);
            }
            else {
                segment.set_cost_per_cell(distance_per_cell_);
            }

            std::string segment_text;
            std::getline(line_stream, segment_text, delimeter);
            std::istringstream segment_stream{segment_text};
            char in_cell_delimeter{';'};
            std::string x_coord_text;
            std::string y_coord_text;

            long int loaded_coord_pairs = 0;
            while (std::getline(segment_stream, x_coord_text, in_cell_delimeter)
                   && std::getline(segment_stream, y_coord_text, in_cell_delimeter)) {
                // The same cell is possibly repeated if raster resolution is lower than
                // the detail ("resolution") of each segment, so we check if the last
                // added coordinate pair converted to same cell.
                auto new_point = xy_to_row_col(x_coord_text, y_coord_text);
                if (segment.empty() || segment.back() != new_point)
                    segment.emplace_back(new_point);
                ++loaded_coord_pairs;
            }

            if (segment.empty()) {
                throw std::runtime_error(
                    std::string("Row for an edge between nodes ") + node_1_text
                    + " and " + node_2_text + " does not have any node coordinates");
            }
            if (loaded_coord_pairs < 2) {
                throw std::runtime_error(
                    std::string("Row for an edge between nodes ") + node_1_text
                    + " and " + node_2_text + " has only 1 coordinate pair "
                    + "(at least two are needed, one for each node), "
                    + "the one coordinate pair was: " + x_coord_text + ", "
                    + y_coord_text);
            }
            // If the two nodes has the same coordinates (e.g., after computing the cell
            // from the real-world coordinates, the segment geometry list contains only
            // one pair, so size equal to one is considered correct.
            // However, we need put back the missing coordinates for the second node.
            if (segment.size() == 1)
                segment.push_back(typename Segment::value_type(segment.back()));

            // If either node of the segment is not in the extent, skip the segment.
            // This means that a segment is ignored even if one of the nodes and
            // significant portion of the segment is in the area of iterest.
            // TODO: Part of the segment may still be out, so that needs to be checked.
            // Cut to extend
            if (cell_out_of_bbox(segment.front()) || cell_out_of_bbox(segment.back()))
                continue;
            // We are done with the segment data, so we move them to the attribute.
            segments_by_nodes_.emplace(
                std::make_pair(node_1_id, node_2_id), std::move(segment));
        }

        for (const auto& node_segment : segments_by_nodes_) {
            const auto& start_node_id{node_segment.first.first};
            const auto& end_node_id{node_segment.first.second};
            const auto& segment{node_segment.second};
            nodes_by_row_col_[segment.front()].insert(start_node_id);
            nodes_by_row_col_[segment.back()].insert(end_node_id);
            if (has_probability) {
                node_matrix_[start_node_id].first.push_back(segment.probability());
                node_matrix_[end_node_id].first.push_back(segment.probability());
            }
            node_matrix_[start_node_id].second.push_back(end_node_id);
            node_matrix_[end_node_id].second.push_back(start_node_id);
        }
    }

    /**
     * @brief Get a segment between the two given nodes
     *
     * For a given pair of nodes, the function finds the connecting segment
     * and returns a view of the segment oriented according to the order of the nodes.
     *
     * @param start Start node id
     * @param end End node id
     * @returns View of the segment oriented from start to end
     * @throws std::invalid_argument if there is no segment connecting the nodes
     */
    SegmentView get_segment(NodeId start, NodeId end) const
    {
        auto it = segments_by_nodes_.find(std::make_pair(start, end));
        if (it != segments_by_nodes_.end()) {
            return SegmentView(it->second.cbegin(), it->second.cend(), it->second);
        }
        it = segments_by_nodes_.find(std::make_pair(end, start));
        if (it != segments_by_nodes_.end()) {
            return SegmentView(it->second.crbegin(), it->second.crend(), it->second);
        }
        throw std::invalid_argument(std::string(
            "No segment for given nodes: " + std::to_string(start) + " "
            + std::to_string(end)));
    }

    /**
     * @brief Get nodes connected by an edge to a given node.
     *
     * @param node Node to get connections from
     * @return List of connected nodes
     */
    const std::vector<NodeId>& nodes_connected_to(NodeId node) const
    {
        return node_matrix_.at(node).second;
    }

    /**
     * @brief Pick a next node from the given node.
     *
     * If there is more than one edge leading from the given node, a random node is
     * picked. If there are no edges leading from the given node, the node is returned.
     *
     * The random node is picked from candidate nodes which are nodes connected to
     * a given node. The candidate nodes which are in the *ignore* list are excluded
     * from the random selection. If all candidate nodes are in the *ignore* list,
     * the *ignore* list is ignored and all candidate nodes are used.
     *
     * The function always returns a node to go to even if it means going to an ignored
     * node or returning the value of the *node* parameter.
     */
    template<typename Generator>
    NodeId
    next_node(NodeId node, const std::set<NodeId>& ignore, Generator& generator) const
    {
        // Get all candidate nodes.
        const auto& all_nodes = nodes_connected_to(node);

        // Resolve disconnected node and dead end cases.
        auto num_nodes = all_nodes.size();
        if (!num_nodes)
            return node;
        else if (num_nodes == 1)
            return all_nodes[0];

        // Filter out the ignored nodes.
        std::vector<int> nodes;
        std::back_insert_iterator<std::vector<int>> back_it(nodes);
        std::remove_copy_if(
            all_nodes.begin(), all_nodes.end(), back_it, [&ignore](NodeId id) {
                return container_contains(ignore, id);
            });

        // Pick a random node. Fallback to all candidate nodes if all are in ignore.
        num_nodes = nodes.size();
        if (!num_nodes)
            return pick_random_item(all_nodes, generator);
        else if (num_nodes == 1)
            return nodes[0];
        return pick_random_item(nodes, generator);
    }

    /**
     * @brief Pick a probable node from the given node.
     *
     * If there is more than one edge leading from the given node, a random node is
     * picked based on edge probabilities. If there are no probabilities assigned, a
     * random node is picked. If there are no edges leading from the given node, the
     * node itself is returned.
     */
    template<typename Generator>
    NodeId next_probable_node(NodeId node, Generator& generator) const
    {
        // Get all candidate nodes.
        const auto& record{node_matrix_.at(node)};
        const auto& probabilities{record.first};
        const auto& nodes{record.second};

        // Resolve disconnected node and dead end cases.
        auto num_nodes = nodes.size();
        if (!num_nodes)
            return node;
        else if (num_nodes == 1)
            return nodes[0];

        // Pick nodes based on edge probabilities if they are available.
        if (!probabilities.empty()) {
            std::discrete_distribution<int> dd{
                probabilities.begin(), probabilities.end()};
            return nodes.at(dd(generator));
        }
        // Pick a connected node with equal edge probabilities.
        return pick_random_item(nodes, generator);
    }

    BBox<double> bbox_;  ///< Bounding box of the network grid in real world coordinates
    double ew_res_;  ///< East-west resolution of the grid
    double ns_res_;  ///< North-south resolution of the grid
    RasterIndex max_row_;  ///< Maximum row index in the grid
    RasterIndex max_col_;  ///< Maximum column index in the grid
    double distance_per_cell_;  ///< Distance (cost) to walk through one cell
    /** Node IDs stored by row and column (multiple nodes per cell) */
    std::map<std::pair<RasterIndex, RasterIndex>, std::set<NodeId>> nodes_by_row_col_;
    NodeMatrix node_matrix_;  ///< List of node neighbors by node ID (edges)
    SegmentsByNodes segments_by_nodes_;  ///< Lists of cells connecting nodes
};

}  // namespace pops

#endif  // POPS_NETWORK_HPP<|MERGE_RESOLUTION|>--- conflicted
+++ resolved
@@ -510,50 +510,29 @@
     }
 
     /**
-<<<<<<< HEAD
-     * Step to a different node in the network from given row and column.
-     *
-     * Returns any node of the nodes connected to the start node possibly based on the
-     * edge probability if probability was assigned to the edges.
-     *
-     * If *num_steps* is greater than 1, multiple steps are performed and the last node
-     * is returned. In each node, the probability to picking a specific connection are
-     * either determined by the provided edge probabilities or are equal. Consequently,
-     * previously visited nodes can be visited again. In other words, for highly
-     * probable connections, most likely next step is a step back to the starting node
-     * (or generally previous node for `num_steps >= 3`).
-=======
      * Teleport to a different node in the network from given row and column.
      *
      * Returns any node of the nodes connected to the start node possibly based on the
      * edge probability if probability was assigned to the edges without considering
      * cost to travel from one node to the next one.
      *
-     * If *num_steps* is greater than 1, multiple steps are perfomed and the last node
+     * If *num_steps* is greater than 1, multiple steps are performed and the last node
      * is returned. In each node, the probability of picking a specific connection is
      * either determined by the provided edge probabilities or is equal among the
      * connections. Consequently, previously visited nodes can be visited again. In
      * other words, for highly probable connections, most likely next step is a step
      * back to the starting node (or generally previous node for `num_steps >= 3`).
->>>>>>> b183b276
      *
      * The function assumes a node is at the *row*, *col* coordinates, i.e., that this
      * was either checked beforehand or otherwise ensured. If there is no node, an
      * std::invalid_argument exception is thrown.
-<<<<<<< HEAD
-=======
      * If there is more than one node at the given *row* and *column*, a random node is
      * picked and used.
->>>>>>> b183b276
      *
      * @returns Destination row and column pair
      */
     template<typename Generator>
-<<<<<<< HEAD
-    std::tuple<int, int> step(
-=======
     std::tuple<int, int> teleport(
->>>>>>> b183b276
         RasterIndex row, RasterIndex col, Generator& generator, int num_steps = 1) const
     {
         auto node_id = get_random_node_at(row, col, generator);
@@ -765,14 +744,9 @@
      */
     static double probability_from_text(const std::string& text)
     {
-<<<<<<< HEAD
-        try {
-            return std::stod(text);
-=======
         double value{0};
         try {
             value = std::stod(text);
->>>>>>> b183b276
         }
         catch (const std::invalid_argument& err) {
             if (string_contains(text, '"') || string_contains(text, '\'')) {
@@ -797,14 +771,11 @@
                 std::string("Numerical value too large for connection probabilty: ")
                 + text);
         }
-<<<<<<< HEAD
-=======
         if (value < 0) {
             throw std::invalid_argument(
                 std::string("Probability needs to be >=0, not ") + text);
         }
         return value;
->>>>>>> b183b276
     }
 
     /**
@@ -862,23 +833,6 @@
             }
             if (label == "probability") {
                 if (has_cost) {
-<<<<<<< HEAD
-                    std::runtime_error(
-                        "The cost column must be after the probability column");
-                }
-                if (column_number != 3) {
-                    std::runtime_error(
-                        "The probability column must be the third column");
-                }
-                has_probability = true;
-            }
-            if (label == "cost") {
-                if (!(column_number == 3 || column_number == 4)) {
-                    std::runtime_error(
-                        "The cost column must be the third or fourth column");
-                }
-                has_cost = true;
-=======
                     // Detailed check to give a more relevant error message.
                     throw std::runtime_error(
                         "The cost column must be after the probability column");
@@ -897,7 +851,6 @@
                 }
                 has_cost = true;
                 continue;
->>>>>>> b183b276
             }
         }
         return {has_cost, has_probability};
