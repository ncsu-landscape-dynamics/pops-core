--- conflicted
+++ resolved
@@ -196,13 +196,9 @@
         QuarantineEscape<IntegerRaster>& quarantine,  // out
         const IntegerRaster& quarantine_areas,
         const std::vector<std::vector<int>> movements,
-<<<<<<< HEAD
+       const Network<RasterIndex>& network,
         std::vector<std::vector<int>>& suitable_cells,
         IntegerRaster& established_dispersers)
-=======
-        const Network<RasterIndex>& network,
-        std::vector<std::vector<int>>& suitable_cells)
->>>>>>> 8dcb1c14
     {
 
         // removal of dispersers due to lethal temperatures
