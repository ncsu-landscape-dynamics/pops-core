--- conflicted
+++ resolved
@@ -314,13 +314,9 @@
                 last_index = simulation_.movement(
                     infected,
                     susceptible,
-<<<<<<< HEAD
                     mortality_tracker,
                     exposed,
                     resistant,
-=======
-                    mortality_tracker.back(),
->>>>>>> 9c935f04
                     total_hosts,
                     total_exposed,
                     step,
