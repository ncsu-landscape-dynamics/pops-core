--- conflicted
+++ resolved
@@ -736,7 +736,6 @@
                         established_dispersers(i, j) -= 1;
                         continue;
                     }
-<<<<<<< HEAD
                     auto dispersed = disperser_to(
                         row,
                         col,
@@ -749,41 +748,6 @@
                         weather_coefficient,
                         establishment_probability);
                     if (!dispersed) {
-                        established_dispersers(i, j) -= 1;
-=======
-                    if (susceptible(row, col) > 0) {
-                        double probability_of_establishment =
-                            (double)(susceptible(row, col))
-                            / total_populations(row, col);
-                        double establishment_tester = 1 - establishment_probability;
-                        if (establishment_stochasticity_)
-                            establishment_tester = distribution_uniform(generator_);
-
-                        if (weather)
-                            probability_of_establishment *=
-                                weather_coefficient(row, col);
-                        if (establishment_tester < probability_of_establishment) {
-                            exposed_or_infected(row, col) += 1;
-                            susceptible(row, col) -= 1;
-                            if (model_type_ == ModelType::SusceptibleInfected) {
-                                mortality_tracker(row, col) += 1;
-                            }
-                            else if (
-                                model_type_ == ModelType::SusceptibleExposedInfected) {
-                                total_exposed(row, col) += 1;
-                            }
-                            else {
-                                throw std::runtime_error(
-                                    "Unknown ModelType value in "
-                                    "Simulation::disperse()");
-                            }
-                        }
-                        else {
-                            established_dispersers(i, j) -= 1;
-                        }
->>>>>>> 2405fb47
-                    }
-                    else {
                         established_dispersers(i, j) -= 1;
                     }
                 }
