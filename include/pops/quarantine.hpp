--- conflicted
+++ resolved
@@ -165,27 +165,7 @@
         unsigned step,
         const std::vector<std::vector<int>>& suitable_cells)
     {
-<<<<<<< HEAD
-        DistDir min_dist_dir =
-            std::make_tuple(std::numeric_limits<double>::max(), Direction::None);
-        for (int i = 0; i < height_; i++) {
-            for (int j = 0; j < width_; j++) {
-                if (!infected(i, j))
-                    continue;
-                int area = quarantine_areas(i, j);
-                if (area == 0) {
-                    escape_dist_dirs.at(step) = std::make_tuple(
-                        true, std::make_tuple(std::nan(""), Direction::None));
-                    return;
-                }
-                double dist;
-                Direction dir;
-                int bindex = boundary_id_idx_map[area];
-                std::tie(dist, dir) = closest_direction(i, j, boundaries.at(bindex));
-                if (dist < std::get<0>(min_dist_dir)) {
-                    min_dist_dir = std::make_tuple(dist, dir);
-                }
-=======
+
         DistDir min_dist_dir = std::make_tuple(
             std::numeric_limits<double>::max(), QuarantineDirection::None);
         for (auto indices : suitable_cells) {
@@ -205,7 +185,6 @@
             std::tie(dist, dir) = closest_direction(i, j, boundaries.at(bindex));
             if (dist < std::get<0>(min_dist_dir)) {
                 min_dist_dir = std::make_tuple(dist, dir);
->>>>>>> 1ea97682
             }
         }
         escape_dist_dirs.at(step) = std::make_tuple(false, min_dist_dir);
